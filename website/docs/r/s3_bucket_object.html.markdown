---
layout: "aws"
page_title: "AWS: aws_s3_bucket_object"
sidebar_current: "docs-aws-resource-s3-bucket-object"
description: |-
  Provides a S3 bucket object resource.
---

# aws_s3_bucket_object

Provides a S3 bucket object resource.

## Example Usage

### Uploading a file to a bucket

```hcl
resource "aws_s3_bucket_object" "object" {
  bucket = "your_bucket_name"
  key    = "new_object_key"
  source = "path/to/file"
  etag   = "${md5(file("path/to/file"))}"
}
```

### Encrypting with KMS Key

```hcl
resource "aws_kms_key" "examplekms" {
  description             = "KMS key 1"
  deletion_window_in_days = 7
}

resource "aws_s3_bucket" "examplebucket" {
  bucket = "examplebuckettftest"
  acl    = "private"
}

resource "aws_s3_bucket_object" "examplebucket_object" {
  key        = "someobject"
  bucket     = "${aws_s3_bucket.examplebucket.id}"
  source     = "index.html"
  kms_key_id = "${aws_kms_key.examplekms.arn}"
}
```

### Server Side Encryption with S3 Default Master Key

```hcl
resource "aws_s3_bucket" "examplebucket" {
  bucket = "examplebuckettftest"
  acl    = "private"
}

resource "aws_s3_bucket_object" "examplebucket_object" {
  key                    = "someobject"
  bucket                 = "${aws_s3_bucket.examplebucket.id}"
  source                 = "index.html"
  server_side_encryption = "aws:kms"
}
```

## Argument Reference

-> **Note:** If you specify `content_encoding` you are responsible for encoding the body appropriately. `source`, `content`, and `content_base64` all expect already encoded/compressed bytes.

The following arguments are supported:

* `bucket` - (Required) The name of the bucket to put the file in.
* `key` - (Required) The name of the object once it is in the bucket.
* `source` - (Required unless `content` or `content_base64` is set) The path to a file that will be read and uploaded as raw bytes for the object content.
* `content` - (Required unless `source` or `content_base64` is set) Literal string value to use as the object content, which will be uploaded as UTF-8-encoded text.
* `content_base64` - (Required unless `source` or `content` is set) Base64-encoded data that will be decoded and uploaded as raw bytes for the object content. This allows safely uploading non-UTF8 binary data, but is recommended only for small content such as the result of the `gzipbase64` function with small text strings. For larger objects, use `source` to stream the content from a disk file.
* `acl` - (Optional) The [canned ACL](https://docs.aws.amazon.com/AmazonS3/latest/dev/acl-overview.html#canned-acl) to apply. Defaults to "private".
* `cache_control` - (Optional) Specifies caching behavior along the request/reply chain Read [w3c cache_control](http://www.w3.org/Protocols/rfc2616/rfc2616-sec14.html#sec14.9) for further details.
* `content_disposition` - (Optional) Specifies presentational information for the object. Read [w3c content_disposition](http://www.w3.org/Protocols/rfc2616/rfc2616-sec19.html#sec19.5.1) for further information.
* `content_encoding` - (Optional) Specifies what content encodings have been applied to the object and thus what decoding mechanisms must be applied to obtain the media-type referenced by the Content-Type header field. Read [w3c content encoding](http://www.w3.org/Protocols/rfc2616/rfc2616-sec14.html#sec14.11) for further information.
* `content_language` - (Optional) The language the content is in e.g. en-US or en-GB.
* `content_type` - (Optional) A standard MIME type describing the format of the object data, e.g. application/octet-stream. All Valid MIME Types are valid for this input.
* `website_redirect` - (Optional) Specifies a target URL for [website redirect](http://docs.aws.amazon.com/AmazonS3/latest/dev/how-to-page-redirect.html).
<<<<<<< HEAD
* `storage_class` - (Optional) Specifies the desired [Storage Class](http://docs.aws.amazon.com/AmazonS3/latest/dev/storage-class-intro.html) for the object. Can be either "`STANDARD`", "`REDUCED_REDUNDANCY`", or "`STANDARD_IA`". Defaults to "`STANDARD`".
* `etag` - (Optional) Used to trigger updates. The only meaningful value is `${md5(file("path/to/file"))}`. This attribute is not compatible with `kms_key_id`.
=======
* `storage_class` - (Optional) Specifies the desired [Storage Class](http://docs.aws.amazon.com/AmazonS3/latest/dev/storage-class-intro.html)
for the object. Can be either "`STANDARD`", "`REDUCED_REDUNDANCY`", "`ONEZONE_IA`", or "`STANDARD_IA`". Defaults to "`STANDARD`".
* `etag` - (Optional) Used to trigger updates. The only meaningful value is `${md5(file("path/to/file"))}`.
This attribute is not compatible with `kms_key_id`.
>>>>>>> ce008d79
* `server_side_encryption` - (Optional) Specifies server-side encryption of the object in S3. Valid values are "`AES256`" and "`aws:kms`".
* `kms_key_id` - (Optional) Specifies the AWS KMS Key ARN to use for object encryption. This value is a fully qualified **ARN** of the KMS Key. If using `aws_kms_key`, use the exported `arn` attribute:
      `kms_key_id = "${aws_kms_key.foo.arn}"`
* `metadata` - (Optional) A mapping of keys/values to provision metadata (will be automatically prefixed by `x-amz-meta-, note that only lowercase label are currently supported by the AWS Go API).
* `tags` - (Optional) A mapping of tags to assign to the object.

Either `source` or `content` must be provided to specify the bucket content.
These two arguments are mutually-exclusive.

## Attributes Reference

The following attributes are exported

* `id` - the `key` of the resource supplied above
* `etag` - the ETag generated for the object (an MD5 sum of the object content).
* `version_id` - A unique version ID value for the object, if bucket versioning is enabled.<|MERGE_RESOLUTION|>--- conflicted
+++ resolved
@@ -78,15 +78,10 @@
 * `content_language` - (Optional) The language the content is in e.g. en-US or en-GB.
 * `content_type` - (Optional) A standard MIME type describing the format of the object data, e.g. application/octet-stream. All Valid MIME Types are valid for this input.
 * `website_redirect` - (Optional) Specifies a target URL for [website redirect](http://docs.aws.amazon.com/AmazonS3/latest/dev/how-to-page-redirect.html).
-<<<<<<< HEAD
-* `storage_class` - (Optional) Specifies the desired [Storage Class](http://docs.aws.amazon.com/AmazonS3/latest/dev/storage-class-intro.html) for the object. Can be either "`STANDARD`", "`REDUCED_REDUNDANCY`", or "`STANDARD_IA`". Defaults to "`STANDARD`".
-* `etag` - (Optional) Used to trigger updates. The only meaningful value is `${md5(file("path/to/file"))}`. This attribute is not compatible with `kms_key_id`.
-=======
 * `storage_class` - (Optional) Specifies the desired [Storage Class](http://docs.aws.amazon.com/AmazonS3/latest/dev/storage-class-intro.html)
 for the object. Can be either "`STANDARD`", "`REDUCED_REDUNDANCY`", "`ONEZONE_IA`", or "`STANDARD_IA`". Defaults to "`STANDARD`".
 * `etag` - (Optional) Used to trigger updates. The only meaningful value is `${md5(file("path/to/file"))}`.
 This attribute is not compatible with `kms_key_id`.
->>>>>>> ce008d79
 * `server_side_encryption` - (Optional) Specifies server-side encryption of the object in S3. Valid values are "`AES256`" and "`aws:kms`".
 * `kms_key_id` - (Optional) Specifies the AWS KMS Key ARN to use for object encryption. This value is a fully qualified **ARN** of the KMS Key. If using `aws_kms_key`, use the exported `arn` attribute:
       `kms_key_id = "${aws_kms_key.foo.arn}"`
