package aws

import (
	"bytes"
	"fmt"
	"log"
	"strconv"
	"time"

	"github.com/aws/aws-sdk-go/aws"
	"github.com/aws/aws-sdk-go/service/applicationautoscaling"
	"github.com/hashicorp/terraform/helper/hashcode"
	"github.com/hashicorp/terraform/helper/resource"
	"github.com/hashicorp/terraform/helper/schema"
	"github.com/hashicorp/terraform/helper/validation"
)

func resourceAwsAppautoscalingPolicy() *schema.Resource {
	return &schema.Resource{
		Create: resourceAwsAppautoscalingPolicyCreate,
		Read:   resourceAwsAppautoscalingPolicyRead,
		Update: resourceAwsAppautoscalingPolicyUpdate,
		Delete: resourceAwsAppautoscalingPolicyDelete,

		Schema: map[string]*schema.Schema{
			"name": {
				Type:     schema.TypeString,
				Required: true,
				ForceNew: true,
				// https://github.com/boto/botocore/blob/9f322b1/botocore/data/autoscaling/2011-01-01/service-2.json#L1862-L1873
				ValidateFunc: validateMaxLength(255),
			},
			"arn": {
				Type:     schema.TypeString,
				Computed: true,
			},
			"policy_type": {
				Type:     schema.TypeString,
				Optional: true,
				Default:  "StepScaling",
			},
			"resource_id": {
				Type:     schema.TypeString,
				Required: true,
			},
			"scalable_dimension": {
				Type:     schema.TypeString,
				Required: true,
				ForceNew: true,
			},
			"service_namespace": {
				Type:     schema.TypeString,
				Required: true,
				ForceNew: true,
			},
			"step_scaling_policy_configuration": {
				Type:     schema.TypeList,
				Optional: true,
				Elem: &schema.Resource{
					Schema: map[string]*schema.Schema{
						"adjustment_type": {
							Type:     schema.TypeString,
							Optional: true,
						},
						"cooldown": {
							Type:     schema.TypeInt,
							Optional: true,
						},
						"metric_aggregation_type": {
							Type:     schema.TypeString,
							Optional: true,
						},
						"min_adjustment_magnitude": {
							Type:     schema.TypeInt,
							Optional: true,
						},
						"step_adjustment": {
							Type:     schema.TypeSet,
							Optional: true,
							Elem: &schema.Resource{
								Schema: map[string]*schema.Schema{
<<<<<<< HEAD
									"metric_interval_lower_bound": &schema.Schema{
										Type:     schema.TypeString,
=======
									"metric_interval_lower_bound": {
										Type:     schema.TypeFloat,
>>>>>>> 7be15b7d
										Optional: true,
									},
<<<<<<< HEAD
									"metric_interval_upper_bound": &schema.Schema{
										Type:     schema.TypeString,
=======
									"metric_interval_upper_bound": {
										Type:     schema.TypeFloat,
>>>>>>> 7be15b7d
										Optional: true,
									},
									"scaling_adjustment": {
										Type:     schema.TypeInt,
										Required: true,
									},
								},
							},
						},
					},
				},
			},
			"alarms": {
				Type:     schema.TypeList,
				Optional: true,
				ForceNew: true,
				Elem:     &schema.Schema{Type: schema.TypeString},
			},

			"adjustment_type": {
				Type:       schema.TypeString,
				Optional:   true,
				Deprecated: "Use step_scaling_policy_configuration -> adjustment_type instead",
			},
			"cooldown": {
				Type:       schema.TypeInt,
				Optional:   true,
				Deprecated: "Use step_scaling_policy_configuration -> cooldown instead",
			},
			"metric_aggregation_type": {
				Type:       schema.TypeString,
				Optional:   true,
				Deprecated: "Use step_scaling_policy_configuration -> metric_aggregation_type instead",
			},
			"min_adjustment_magnitude": {
				Type:       schema.TypeInt,
				Optional:   true,
				Deprecated: "Use step_scaling_policy_configuration -> min_adjustment_magnitude instead",
			},
			"step_adjustment": {
				Type:       schema.TypeSet,
				Optional:   true,
				Deprecated: "Use step_scaling_policy_configuration -> step_adjustment instead",
				Set:        resourceAwsAppautoscalingAdjustmentHash,
				Elem: &schema.Resource{
					Schema: map[string]*schema.Schema{
						"metric_interval_lower_bound": {
							Type:     schema.TypeString,
							Optional: true,
						},
						"metric_interval_upper_bound": {
							Type:     schema.TypeString,
							Optional: true,
						},
						"scaling_adjustment": {
							Type:     schema.TypeInt,
							Required: true,
						},
					},
				},
			},
			"target_tracking_scaling_policy_configuration": {
				Type:     schema.TypeList,
				MaxItems: 1,
				Optional: true,
				Elem: &schema.Resource{
					Schema: map[string]*schema.Schema{
						"customized_metric_specification": {
							Type:          schema.TypeList,
							MaxItems:      1,
							Optional:      true,
							ConflictsWith: []string{"target_tracking_scaling_policy_configuration.0.predefined_metric_specification"},
							Elem: &schema.Resource{
								Schema: map[string]*schema.Schema{
									"dimensions": {
										Type:     schema.TypeSet,
										Optional: true,
										Elem: &schema.Resource{
											Schema: map[string]*schema.Schema{
												"name": {
													Type:     schema.TypeString,
													Required: true,
												},
												"value": {
													Type:     schema.TypeString,
													Required: true,
												},
											},
										},
									},
									"metric_name": {
										Type:     schema.TypeString,
										Required: true,
									},
									"namespace": {
										Type:     schema.TypeString,
										Required: true,
									},
									"statistic": {
										Type:     schema.TypeString,
										Required: true,
										ValidateFunc: validation.StringInSlice([]string{
											applicationautoscaling.MetricStatisticAverage,
											applicationautoscaling.MetricStatisticMinimum,
											applicationautoscaling.MetricStatisticMaximum,
											applicationautoscaling.MetricStatisticSampleCount,
											applicationautoscaling.MetricStatisticSum,
										}, false),
									},
									"unit": {
										Type:     schema.TypeString,
										Optional: true,
									},
								},
							},
						},
						"predefined_metric_specification": {
							Type:          schema.TypeList,
							MaxItems:      1,
							Optional:      true,
							ConflictsWith: []string{"target_tracking_scaling_policy_configuration.0.customized_metric_specification"},
							Elem: &schema.Resource{
								Schema: map[string]*schema.Schema{
									"predefined_metric_type": {
										Type:     schema.TypeString,
										Required: true,
									},
									"resource_label": {
										Type:         schema.TypeString,
										Optional:     true,
										ValidateFunc: validateMaxLength(1023),
									},
								},
							},
						},
						"disable_scale_in": {
							Type:     schema.TypeBool,
							Default:  false,
							Optional: true,
						},
						"scale_in_cooldown": {
							Type:     schema.TypeInt,
							Optional: true,
						},
						"scale_out_cooldown": {
							Type:     schema.TypeInt,
							Optional: true,
						},
						"target_value": {
							Type:     schema.TypeFloat,
							Required: true,
						},
					},
				},
			},
		},
	}
}

func resourceAwsAppautoscalingPolicyCreate(d *schema.ResourceData, meta interface{}) error {
	conn := meta.(*AWSClient).appautoscalingconn

	params, err := getAwsAppautoscalingPutScalingPolicyInput(d)
	if err != nil {
		return err
	}

	log.Printf("[DEBUG] ApplicationAutoScaling PutScalingPolicy: %#v", params)
	var resp *applicationautoscaling.PutScalingPolicyOutput
	err = resource.Retry(2*time.Minute, func() *resource.RetryError {
		var err error
		resp, err = conn.PutScalingPolicy(&params)
		if err != nil {
			if isAWSErr(err, "FailedResourceAccessException", "Rate exceeded") {
				return resource.RetryableError(err)
			}
			if isAWSErr(err, "FailedResourceAccessException", "is not authorized to perform") {
				return resource.RetryableError(err)
			}
			if isAWSErr(err, "FailedResourceAccessException", "token included in the request is invalid") {
				return resource.RetryableError(err)
			}
			return resource.NonRetryableError(fmt.Errorf("Error putting scaling policy: %s", err))
		}
		return nil
	})
	if err != nil {
		return fmt.Errorf("Failed to create scaling policy: %s", err)
	}

	d.Set("arn", resp.PolicyARN)
	d.SetId(d.Get("name").(string))
	log.Printf("[INFO] ApplicationAutoScaling scaling PolicyARN: %s", d.Get("arn").(string))

	return resourceAwsAppautoscalingPolicyRead(d, meta)
}

func resourceAwsAppautoscalingPolicyRead(d *schema.ResourceData, meta interface{}) error {
	var p *applicationautoscaling.ScalingPolicy

	err := resource.Retry(2*time.Minute, func() *resource.RetryError {
		var err error
		p, err = getAwsAppautoscalingPolicy(d, meta)
		if err != nil {
			if isAWSErr(err, applicationautoscaling.ErrCodeFailedResourceAccessException, "") {
				return resource.RetryableError(err)
			}
			return resource.NonRetryableError(err)
		}
		return nil
	})
	if err != nil {
		return fmt.Errorf("Failed to read scaling policy: %s", err)
	}

	if p == nil {
		log.Printf("[WARN] Application AutoScaling Policy (%s) not found, removing from state", d.Id())
		d.SetId("")
		return nil
	}

	log.Printf("[DEBUG] Read ApplicationAutoScaling policy: %s, SP: %s, Obj: %s", d.Get("name"), d.Get("name"), p)

	d.Set("arn", p.PolicyARN)
	d.Set("name", p.PolicyName)
	d.Set("policy_type", p.PolicyType)
	d.Set("resource_id", p.ResourceId)
	d.Set("scalable_dimension", p.ScalableDimension)
	d.Set("service_namespace", p.ServiceNamespace)
	d.Set("alarms", p.Alarms)
	d.Set("step_scaling_policy_configuration", flattenStepScalingPolicyConfiguration(p.StepScalingPolicyConfiguration))
	d.Set("target_tracking_scaling_policy_configuration",
		flattenTargetTrackingScalingPolicyConfiguration(p.TargetTrackingScalingPolicyConfiguration))

	return nil
}

func resourceAwsAppautoscalingPolicyUpdate(d *schema.ResourceData, meta interface{}) error {
	conn := meta.(*AWSClient).appautoscalingconn

	params, inputErr := getAwsAppautoscalingPutScalingPolicyInput(d)
	if inputErr != nil {
		return inputErr
	}

	log.Printf("[DEBUG] Application Autoscaling Update Scaling Policy: %#v", params)
	err := resource.Retry(2*time.Minute, func() *resource.RetryError {
		_, err := conn.PutScalingPolicy(&params)
		if err != nil {
			if isAWSErr(err, applicationautoscaling.ErrCodeFailedResourceAccessException, "") {
				return resource.RetryableError(err)
			}
			return resource.NonRetryableError(err)
		}
		return nil
	})
	if err != nil {
		return fmt.Errorf("Failed to update scaling policy: %s", err)
	}

	return resourceAwsAppautoscalingPolicyRead(d, meta)
}

func resourceAwsAppautoscalingPolicyDelete(d *schema.ResourceData, meta interface{}) error {
	conn := meta.(*AWSClient).appautoscalingconn
	p, err := getAwsAppautoscalingPolicy(d, meta)
	if err != nil {
		return fmt.Errorf("Error getting policy: %s", err)
	}
	if p == nil {
		return nil
	}

	params := applicationautoscaling.DeleteScalingPolicyInput{
		PolicyName:        aws.String(d.Get("name").(string)),
		ResourceId:        aws.String(d.Get("resource_id").(string)),
		ScalableDimension: aws.String(d.Get("scalable_dimension").(string)),
		ServiceNamespace:  aws.String(d.Get("service_namespace").(string)),
	}
	log.Printf("[DEBUG] Deleting Application AutoScaling Policy opts: %#v", params)
	err = resource.Retry(2*time.Minute, func() *resource.RetryError {
		_, err = conn.DeleteScalingPolicy(&params)
		if err != nil {
			if isAWSErr(err, applicationautoscaling.ErrCodeFailedResourceAccessException, "") {
				return resource.RetryableError(err)
			}
			return resource.NonRetryableError(err)
		}
		return nil
	})
	if err != nil {
		return fmt.Errorf("Failed to delete scaling policy: %s", err)
	}
	return nil
}

// Takes the result of flatmap.Expand for an array of step adjustments and
// returns a []*applicationautoscaling.StepAdjustment.
func expandAppautoscalingStepAdjustments(configured []interface{}) ([]*applicationautoscaling.StepAdjustment, error) {
	var adjustments []*applicationautoscaling.StepAdjustment

	// Loop over our configured step adjustments and create an array
	// of aws-sdk-go compatible objects. We're forced to convert strings
	// to floats here because there's no way to detect whether or not
	// an uninitialized, optional schema element is "0.0" deliberately.
	// With strings, we can test for "", which is definitely an empty
	// struct value.
	for _, raw := range configured {
		data := raw.(map[string]interface{})
		a := &applicationautoscaling.StepAdjustment{
			ScalingAdjustment: aws.Int64(int64(data["scaling_adjustment"].(int))),
		}
		if data["metric_interval_lower_bound"] != "" {
			bound := data["metric_interval_lower_bound"]
			switch bound := bound.(type) {
			case string:
				f, err := strconv.ParseFloat(bound, 64)
				if err != nil {
					return nil, fmt.Errorf(
						"metric_interval_lower_bound must be a float value represented as a string")
				}
				a.MetricIntervalLowerBound = aws.Float64(f)
			default:
				return nil, fmt.Errorf(
					"metric_interval_lower_bound isn't a string. This is a bug. Please file an issue.")
			}
		}
		if data["metric_interval_upper_bound"] != "" {
			bound := data["metric_interval_upper_bound"]
			switch bound := bound.(type) {
			case string:
				f, err := strconv.ParseFloat(bound, 64)
				if err != nil {
					return nil, fmt.Errorf(
						"metric_interval_upper_bound must be a float value represented as a string")
				}
				a.MetricIntervalUpperBound = aws.Float64(f)
			default:
				return nil, fmt.Errorf(
					"metric_interval_upper_bound isn't a string. This is a bug. Please file an issue.")
			}
		}
		adjustments = append(adjustments, a)
	}

	return adjustments, nil
}

func expandAppautoscalingCustomizedMetricSpecification(configured []interface{}) *applicationautoscaling.CustomizedMetricSpecification {
	spec := &applicationautoscaling.CustomizedMetricSpecification{}

	for _, raw := range configured {
		data := raw.(map[string]interface{})
		if v, ok := data["metric_name"]; ok {
			spec.MetricName = aws.String(v.(string))
		}

		if v, ok := data["namespace"]; ok {
			spec.Namespace = aws.String(v.(string))
		}

		if v, ok := data["unit"].(string); ok && v != "" {
			spec.Unit = aws.String(v)
		}

		if v, ok := data["statistic"]; ok {
			spec.Statistic = aws.String(v.(string))
		}

		if s, ok := data["dimensions"].(*schema.Set); ok && s.Len() > 0 {
			dimensions := make([]*applicationautoscaling.MetricDimension, s.Len(), s.Len())
			for i, d := range s.List() {
				dimension := d.(map[string]interface{})
				dimensions[i] = &applicationautoscaling.MetricDimension{
					Name:  aws.String(dimension["name"].(string)),
					Value: aws.String(dimension["value"].(string)),
				}
			}
			spec.Dimensions = dimensions
		}
	}
	return spec
}

func expandAppautoscalingPredefinedMetricSpecification(configured []interface{}) *applicationautoscaling.PredefinedMetricSpecification {
	spec := &applicationautoscaling.PredefinedMetricSpecification{}

	for _, raw := range configured {
		data := raw.(map[string]interface{})

		if v, ok := data["predefined_metric_type"]; ok {
			spec.PredefinedMetricType = aws.String(v.(string))
		}

		if v, ok := data["resource_label"].(string); ok && v != "" {
			spec.ResourceLabel = aws.String(v)
		}
	}
	return spec
}

func getAwsAppautoscalingPutScalingPolicyInput(d *schema.ResourceData) (applicationautoscaling.PutScalingPolicyInput, error) {
	var params = applicationautoscaling.PutScalingPolicyInput{
		PolicyName: aws.String(d.Get("name").(string)),
		ResourceId: aws.String(d.Get("resource_id").(string)),
	}

	if v, ok := d.GetOk("policy_type"); ok {
		params.PolicyType = aws.String(v.(string))
	}

	if v, ok := d.GetOk("service_namespace"); ok {
		params.ServiceNamespace = aws.String(v.(string))
	}

	if v, ok := d.GetOk("scalable_dimension"); ok {
		params.ScalableDimension = aws.String(v.(string))
	}

	// Deprecated fields
	// TODO: Remove in next major version
	at, atOk := d.GetOk("adjustment_type")
	cd, cdOk := d.GetOk("cooldown")
	mat, matOk := d.GetOk("metric_aggregation_type")
	mam, mamOk := d.GetOk("min_adjustment_magnitude")
	sa, saOk := d.GetOk("step_adjustment")
	if atOk || cdOk || matOk || mamOk || saOk {
		cfg := &applicationautoscaling.StepScalingPolicyConfiguration{}

		if atOk {
			cfg.AdjustmentType = aws.String(at.(string))
		}

		if cdOk {
			cfg.Cooldown = aws.Int64(int64(cd.(int)))
		}

		if matOk {
			cfg.MetricAggregationType = aws.String(mat.(string))
		}

		if saOk {
			steps, err := expandAppautoscalingStepAdjustments(sa.(*schema.Set).List())
			if err != nil {
				return params, fmt.Errorf("metric_interval_lower_bound and metric_interval_upper_bound must be strings!")
			}
			cfg.StepAdjustments = steps
		}

		if mamOk {
			cfg.MinAdjustmentMagnitude = aws.Int64(int64(mam.(int)))
		}

		params.StepScalingPolicyConfiguration = cfg
	}

	if v, ok := d.GetOk("step_scaling_policy_configuration"); ok {
		params.StepScalingPolicyConfiguration = expandStepScalingPolicyConfiguration(v.([]interface{}))
	}

	if l, ok := d.GetOk("target_tracking_scaling_policy_configuration"); ok {
		v := l.([]interface{})
		if len(v) < 1 {
			return params, fmt.Errorf("Empty target_tracking_scaling_policy_configuration block")
		}
		ttspCfg := v[0].(map[string]interface{})
		cfg := &applicationautoscaling.TargetTrackingScalingPolicyConfiguration{
			TargetValue: aws.Float64(ttspCfg["target_value"].(float64)),
		}

		if v, ok := ttspCfg["scale_in_cooldown"]; ok {
			cfg.ScaleInCooldown = aws.Int64(int64(v.(int)))
		}

		if v, ok := ttspCfg["scale_out_cooldown"]; ok {
			cfg.ScaleOutCooldown = aws.Int64(int64(v.(int)))
		}

		if v, ok := ttspCfg["disable_scale_in"]; ok {
			cfg.DisableScaleIn = aws.Bool(v.(bool))
		}

		if v, ok := ttspCfg["customized_metric_specification"].([]interface{}); ok && len(v) > 0 {
			cfg.CustomizedMetricSpecification = expandAppautoscalingCustomizedMetricSpecification(v)
		}

		if v, ok := ttspCfg["predefined_metric_specification"].([]interface{}); ok && len(v) > 0 {
			cfg.PredefinedMetricSpecification = expandAppautoscalingPredefinedMetricSpecification(v)
		}

		params.TargetTrackingScalingPolicyConfiguration = cfg
	}

	return params, nil
}

func getAwsAppautoscalingPolicy(d *schema.ResourceData, meta interface{}) (*applicationautoscaling.ScalingPolicy, error) {
	conn := meta.(*AWSClient).appautoscalingconn

	params := applicationautoscaling.DescribeScalingPoliciesInput{
		PolicyNames:       []*string{aws.String(d.Get("name").(string))},
		ResourceId:        aws.String(d.Get("resource_id").(string)),
		ScalableDimension: aws.String(d.Get("scalable_dimension").(string)),
		ServiceNamespace:  aws.String(d.Get("service_namespace").(string)),
	}

	log.Printf("[DEBUG] Application AutoScaling Policy Describe Params: %#v", params)
	resp, err := conn.DescribeScalingPolicies(&params)
	if err != nil {
		return nil, fmt.Errorf("Error retrieving scaling policies: %s", err)
	}
	if len(resp.ScalingPolicies) == 0 {
		return nil, nil
	}

	return resp.ScalingPolicies[0], nil
}

func expandStepScalingPolicyConfiguration(cfg []interface{}) *applicationautoscaling.StepScalingPolicyConfiguration {
	if len(cfg) < 1 {
		return nil
	}

	out := &applicationautoscaling.StepScalingPolicyConfiguration{}

	m := cfg[0].(map[string]interface{})
	if v, ok := m["adjustment_type"]; ok {
		out.AdjustmentType = aws.String(v.(string))
	}
	if v, ok := m["cooldown"]; ok {
		out.Cooldown = aws.Int64(int64(v.(int)))
	}
	if v, ok := m["metric_aggregation_type"]; ok {
		out.MetricAggregationType = aws.String(v.(string))
	}
	if v, ok := m["min_adjustment_magnitude"].(int); ok && v > 0 {
		out.MinAdjustmentMagnitude = aws.Int64(int64(v))
	}
	if v, ok := m["step_adjustment"].(*schema.Set); ok && v.Len() > 0 {
		out.StepAdjustments, _ = expandAppautoscalingStepAdjustments(v.List())
	}

	return out
}

func flattenStepScalingPolicyConfiguration(cfg *applicationautoscaling.StepScalingPolicyConfiguration) []interface{} {
	if cfg == nil {
		return []interface{}{}
	}

	m := make(map[string]interface{}, 0)

	if cfg.AdjustmentType != nil {
		m["adjustment_type"] = *cfg.AdjustmentType
	}
	if cfg.Cooldown != nil {
		m["cooldown"] = *cfg.Cooldown
	}
	if cfg.MetricAggregationType != nil {
		m["metric_aggregation_type"] = *cfg.MetricAggregationType
	}
	if cfg.MinAdjustmentMagnitude != nil {
		m["min_adjustment_magnitude"] = *cfg.MinAdjustmentMagnitude
	}
	if cfg.StepAdjustments != nil {
		m["step_adjustment"] = flattenAppautoscalingStepAdjustments(cfg.StepAdjustments)
	}

	return []interface{}{m}
}

func flattenAppautoscalingStepAdjustments(adjs []*applicationautoscaling.StepAdjustment) []interface{} {
	out := make([]interface{}, len(adjs), len(adjs))

	for i, adj := range adjs {
		m := make(map[string]interface{}, 0)

		m["scaling_adjustment"] = *adj.ScalingAdjustment

		if adj.MetricIntervalLowerBound != nil {
			m["metric_interval_lower_bound"] = *adj.MetricIntervalLowerBound
		}
		if adj.MetricIntervalUpperBound != nil {
			m["metric_interval_upper_bound"] = *adj.MetricIntervalUpperBound
		}

		out[i] = m
	}

	return out
}

func flattenTargetTrackingScalingPolicyConfiguration(cfg *applicationautoscaling.TargetTrackingScalingPolicyConfiguration) []interface{} {
	if cfg == nil {
		return []interface{}{}
	}

	m := make(map[string]interface{}, 0)
	m["target_value"] = *cfg.TargetValue

	if cfg.DisableScaleIn != nil {
		m["disable_scale_in"] = *cfg.DisableScaleIn
	}
	if cfg.ScaleInCooldown != nil {
		m["scale_in_cooldown"] = *cfg.ScaleInCooldown
	}
	if cfg.ScaleOutCooldown != nil {
		m["scale_out_cooldown"] = *cfg.ScaleOutCooldown
	}
	if cfg.CustomizedMetricSpecification != nil {
		m["customized_metric_specification"] = flattenCustomizedMetricSpecification(cfg.CustomizedMetricSpecification)
	}
	if cfg.PredefinedMetricSpecification != nil {
		m["predefined_metric_specification"] = flattenPredefinedMetricSpecification(cfg.PredefinedMetricSpecification)
	}

	return []interface{}{m}
}

func flattenCustomizedMetricSpecification(cfg *applicationautoscaling.CustomizedMetricSpecification) []interface{} {
	if cfg == nil {
		return []interface{}{}
	}

	m := map[string]interface{}{
		"metric_name": *cfg.MetricName,
		"namespace":   *cfg.Namespace,
		"statistic":   *cfg.Statistic,
	}

	if len(cfg.Dimensions) > 0 {
		m["dimensions"] = flattenMetricDimensions(cfg.Dimensions)
	}

	if cfg.Unit != nil {
		m["unit"] = *cfg.Unit
	}
	return []interface{}{m}
}

func flattenMetricDimensions(ds []*applicationautoscaling.MetricDimension) []interface{} {
	l := make([]interface{}, len(ds), len(ds))
	for i, d := range ds {
		l[i] = map[string]interface{}{
			"name":  *d.Name,
			"value": *d.Value,
		}
	}
	return l
}

func flattenPredefinedMetricSpecification(cfg *applicationautoscaling.PredefinedMetricSpecification) []interface{} {
	if cfg == nil {
		return []interface{}{}
	}
	m := map[string]interface{}{
		"predefined_metric_type": *cfg.PredefinedMetricType,
	}
	if cfg.ResourceLabel != nil {
		m["resource_label"] = *cfg.ResourceLabel
	}
	return []interface{}{m}
}

func resourceAwsAppautoscalingAdjustmentHash(v interface{}) int {
	var buf bytes.Buffer
	m := v.(map[string]interface{})
	if v, ok := m["metric_interval_lower_bound"]; ok {
		buf.WriteString(fmt.Sprintf("%f-", v))
	}
	if v, ok := m["metric_interval_upper_bound"]; ok {
		buf.WriteString(fmt.Sprintf("%f-", v))
	}
	buf.WriteString(fmt.Sprintf("%d-", m["scaling_adjustment"].(int)))

	return hashcode.String(buf.String())
}<|MERGE_RESOLUTION|>--- conflicted
+++ resolved
@@ -79,22 +79,12 @@
 							Optional: true,
 							Elem: &schema.Resource{
 								Schema: map[string]*schema.Schema{
-<<<<<<< HEAD
-									"metric_interval_lower_bound": &schema.Schema{
+									"metric_interval_lower_bound": {
 										Type:     schema.TypeString,
-=======
-									"metric_interval_lower_bound": {
-										Type:     schema.TypeFloat,
->>>>>>> 7be15b7d
 										Optional: true,
 									},
-<<<<<<< HEAD
-									"metric_interval_upper_bound": &schema.Schema{
+									"metric_interval_upper_bound": {
 										Type:     schema.TypeString,
-=======
-									"metric_interval_upper_bound": {
-										Type:     schema.TypeFloat,
->>>>>>> 7be15b7d
 										Optional: true,
 									},
 									"scaling_adjustment": {
